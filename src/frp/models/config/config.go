// Copyright 2016 fatedier, fatedier@gmail.com
//
// Licensed under the Apache License, Version 2.0 (the "License");
// you may not use this file except in compliance with the License.
// You may obtain a copy of the License at
//
//     http://www.apache.org/licenses/LICENSE-2.0
//
// Unless required by applicable law or agreed to in writing, software
// distributed under the License is distributed on an "AS IS" BASIS,
// WITHOUT WARRANTIES OR CONDITIONS OF ANY KIND, either express or implied.
// See the License for the specific language governing permissions and
// limitations under the License.

package config

type BaseConf struct {
<<<<<<< HEAD
	Name           string
	AuthToken      string
	Type           string
	UseEncryption  bool
	UseGzip        bool
	PrivilegeMode  bool
	PrivilegeToken string
	PoolCount      int64
=======
	Name              string
	AuthToken         string
	Type              string
	UseEncryption     bool
	UseGzip           bool
	PrivilegeMode     bool
	PrivilegeToken    string
	HostHeaderRewrite string
>>>>>>> 452e02ad
}<|MERGE_RESOLUTION|>--- conflicted
+++ resolved
@@ -15,16 +15,6 @@
 package config
 
 type BaseConf struct {
-<<<<<<< HEAD
-	Name           string
-	AuthToken      string
-	Type           string
-	UseEncryption  bool
-	UseGzip        bool
-	PrivilegeMode  bool
-	PrivilegeToken string
-	PoolCount      int64
-=======
 	Name              string
 	AuthToken         string
 	Type              string
@@ -32,6 +22,6 @@
 	UseGzip           bool
 	PrivilegeMode     bool
 	PrivilegeToken    string
+	PoolCount         int64
 	HostHeaderRewrite string
->>>>>>> 452e02ad
 }